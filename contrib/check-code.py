#!/usr/bin/env python
#
# check-code - a style and portability checker for Mercurial
#
# Copyright 2010 Matt Mackall <mpm@selenic.com>
#
# This software may be used and distributed according to the terms of the
# GNU General Public License version 2 or any later version.

import re, glob, os, sys
import keyword
import optparse
try:
    import re2
except ImportError:
    re2 = None

def compilere(pat, multiline=False):
    if multiline:
        pat = '(?m)' + pat
    if re2:
        try:
            return re2.compile(pat)
        except re2.error:
            pass
    return re.compile(pat)

def repquote(m):
    fromc = '.:'
    tochr = 'pq'
    def encodechr(i):
        if i > 255:
            return 'u'
        c = chr(i)
        if c in ' \n':
            return c
        if c.isalpha():
            return 'x'
        if c.isdigit():
            return 'n'
        try:
            return tochr[fromc.find(c)]
        except (ValueError, IndexError):
            return 'o'
    t = m.group('text')
    tt = ''.join(encodechr(i) for i in xrange(256))
    t = t.translate(tt)
    return m.group('quote') + t + m.group('quote')

def reppython(m):
    comment = m.group('comment')
    if comment:
        l = len(comment.rstrip())
        return "#" * l + comment[l:]
    return repquote(m)

def repcomment(m):
    return m.group(1) + "#" * len(m.group(2))

def repccomment(m):
    t = re.sub(r"((?<=\n) )|\S", "x", m.group(2))
    return m.group(1) + t + "*/"

def repcallspaces(m):
    t = re.sub(r"\n\s+", "\n", m.group(2))
    return m.group(1) + t

def repinclude(m):
    return m.group(1) + "<foo>"

def rephere(m):
    t = re.sub(r"\S", "x", m.group(2))
    return m.group(1) + t


testpats = [
  [
    (r'pushd|popd', "don't use 'pushd' or 'popd', use 'cd'"),
    (r'\W\$?\(\([^\)\n]*\)\)', "don't use (()) or $(()), use 'expr'"),
    (r'grep.*-q', "don't use 'grep -q', redirect to /dev/null"),
    (r'(?<!hg )grep.*-a', "don't use 'grep -a', use in-line python"),
    (r'sed.*-i', "don't use 'sed -i', use a temporary file"),
    (r'\becho\b.*\\n', "don't use 'echo \\n', use printf"),
    (r'echo -n', "don't use 'echo -n', use printf"),
    (r'(^| )wc[^|]*$\n(?!.*\(re\))', "filter wc output"),
    (r'head -c', "don't use 'head -c', use 'dd'"),
    (r'tail -n', "don't use the '-n' option to tail, just use '-<num>'"),
    (r'sha1sum', "don't use sha1sum, use $TESTDIR/md5sum.py"),
    (r'ls.*-\w*R', "don't use 'ls -R', use 'find'"),
    (r'printf.*[^\\]\\([1-9]|0\d)', "don't use 'printf \NNN', use Python"),
    (r'printf.*[^\\]\\x', "don't use printf \\x, use Python"),
    (r'\$\(.*\)', "don't use $(expr), use `expr`"),
    (r'rm -rf \*', "don't use naked rm -rf, target a directory"),
    (r'(^|\|\s*)grep (-\w\s+)*[^|]*[(|]\w',
     "use egrep for extended grep syntax"),
    (r'/bin/', "don't use explicit paths for tools"),
    (r'[^\n]\Z', "no trailing newline"),
    (r'export.*=', "don't export and assign at once"),
    (r'^source\b', "don't use 'source', use '.'"),
    (r'touch -d', "don't use 'touch -d', use 'touch -t' instead"),
    (r'ls +[^|\n-]+ +-', "options to 'ls' must come before filenames"),
    (r'[^>\n]>\s*\$HGRCPATH', "don't overwrite $HGRCPATH, append to it"),
    (r'^stop\(\)', "don't use 'stop' as a shell function name"),
    (r'(\[|\btest\b).*-e ', "don't use 'test -e', use 'test -f'"),
    (r'^alias\b.*=', "don't use alias, use a function"),
    (r'if\s*!', "don't use '!' to negate exit status"),
    (r'/dev/u?random', "don't use entropy, use /dev/zero"),
    (r'do\s*true;\s*done', "don't use true as loop body, use sleep 0"),
    (r'^( *)\t', "don't use tabs to indent"),
    (r'sed (-e )?\'(\d+|/[^/]*/)i(?!\\\n)',
     "put a backslash-escaped newline after sed 'i' command"),
  ],
  # warnings
  [
    (r'^function', "don't use 'function', use old style"),
    (r'^diff.*-\w*N', "don't use 'diff -N'"),
    (r'\$PWD|\${PWD}', "don't use $PWD, use `pwd`"),
    (r'^([^"\'\n]|("[^"\n]*")|(\'[^\'\n]*\'))*\^', "^ must be quoted"),
    (r'kill (`|\$\()', "don't use kill, use killdaemons.py")
  ]
]

testfilters = [
    (r"( *)(#([^\n]*\S)?)", repcomment),
    (r"<<(\S+)((.|\n)*?\n\1)", rephere),
]

winglobmsg = "use (glob) to match Windows paths too"
uprefix = r"^  \$ "
utestpats = [
  [
    (r'^(\S.*||  [$>] .*)[ \t]\n', "trailing whitespace on non-output"),
    (uprefix + r'.*\|\s*sed[^|>\n]*\n',
     "use regex test output patterns instead of sed"),
    (uprefix + r'(true|exit 0)', "explicit zero exit unnecessary"),
    (uprefix + r'.*(?<!\[)\$\?', "explicit exit code checks unnecessary"),
    (uprefix + r'.*\|\| echo.*(fail|error)',
     "explicit exit code checks unnecessary"),
    (uprefix + r'set -e', "don't use set -e"),
    (uprefix + r'(\s|fi\b|done\b)', "use > for continued lines"),
    (r'^  saved backup bundle to \$TESTTMP.*\.hg$', winglobmsg),
    (r'^  changeset .* references (corrupted|missing) \$TESTTMP/.*[^)]$',
     winglobmsg),
    (r'^  pulling from \$TESTTMP/.*[^)]$', winglobmsg, '\$TESTTMP/unix-repo$'),
    (r'^  reverting .*/.*[^)]$', winglobmsg, '\$TESTTMP/unix-repo$'),
    (r'^  cloning subrepo \S+/.*[^)]$', winglobmsg, '\$TESTTMP/unix-repo$'),
    (r'^  pushing to \$TESTTMP/.*[^)]$', winglobmsg, '\$TESTTMP/unix-repo$'),
    (r'^  pushing subrepo \S+/\S+ to.*[^)]$', winglobmsg,
     '\$TESTTMP/unix-repo$'),
    (r'^  moving \S+/.*[^)]$', winglobmsg),
    (r'^  no changes made to subrepo since.*/.*[^)]$',
     winglobmsg, '\$TESTTMP/unix-repo$'),
    (r'^  .*: largefile \S+ not available from file:.*/.*[^)]$',
     winglobmsg, '\$TESTTMP/unix-repo$'),
  ],
  # warnings
  [
    (r'^  [^*?/\n]* \(glob\)$',
     "glob match with no glob character (?*/)"),
  ]
]

for i in [0, 1]:
    for p, m in testpats[i]:
        if p.startswith(r'^'):
            p = r"^  [$>] (%s)" % p[1:]
        else:
            p = r"^  [$>] .*(%s)" % p
        utestpats[i].append((p, m))

utestfilters = [
    (r"<<(\S+)((.|\n)*?\n  > \1)", rephere),
    (r"( *)(#([^\n]*\S)?)", repcomment),
]

pypats = [
  [
    (r'^\s*def\s*\w+\s*\(.*,\s*\(',
     "tuple parameter unpacking not available in Python 3+"),
    (r'lambda\s*\(.*,.*\)',
     "tuple parameter unpacking not available in Python 3+"),
    (r'import (.+,[^.]+\.[^.]+|[^.]+\.[^.]+,)',
     '2to3 can\'t always rewrite "import qux, foo.bar", '
     'use "import foo.bar" on its own line instead.'),
    (r'(?<!def)\s+(cmp)\(', "cmp is not available in Python 3+"),
    (r'\breduce\s*\(.*', "reduce is not available in Python 3+"),
    (r'\.has_key\b', "dict.has_key is not available in Python 3+"),
    (r'\s<>\s', '<> operator is not available in Python 3+, use !='),
    (r'^\s*\t', "don't use tabs"),
    (r'\S;\s*\n', "semicolon"),
    (r'[^_]_\("[^"]+"\s*%', "don't use % inside _()"),
    (r"[^_]_\('[^']+'\s*%", "don't use % inside _()"),
    (r'(\w|\)),\w', "missing whitespace after ,"),
    (r'(\w|\))[+/*\-<>]\w', "missing whitespace in expression"),
    (r'^\s+(\w|\.)+=\w[^,()\n]*$', "missing whitespace in assignment"),
    (r'(\s+)try:\n((?:\n|\1\s.*\n)+?)\1except.*?:\n'
     r'((?:\n|\1\s.*\n)+?)\1finally:', 'no try/except/finally in Python 2.4'),
    (r'(?<!def)(\s+|^|\()next\(.+\)',
     'no next(foo) in Python 2.4 and 2.5, use foo.next() instead'),
    (r'(\s+)try:\n((?:\n|\1\s.*\n)*?)\1\s*yield\b.*?'
     r'((?:\n|\1\s.*\n)+?)\1finally:',
     'no yield inside try/finally in Python 2.4'),
    (r'.{81}', "line too long"),
    (r' x+[xo][\'"]\n\s+[\'"]x', 'string join across lines with no space'),
    (r'[^\n]\Z', "no trailing newline"),
    (r'(\S[ \t]+|^[ \t]+)\n', "trailing whitespace"),
#    (r'^\s+[^_ \n][^_. \n]+_[^_\n]+\s*=',
#     "don't use underbars in identifiers"),
    (r'^\s+(self\.)?[A-za-z][a-z0-9]+[A-Z]\w* = ',
     "don't use camelcase in identifiers"),
    (r'^\s*(if|while|def|class|except|try)\s[^[\n]*:\s*[^\\n]#\s]+',
     "linebreak after :"),
    (r'class\s[^( \n]+:', "old-style class, use class foo(object)"),
    (r'class\s[^( \n]+\(\):',
     "class foo() not available in Python 2.4, use class foo(object)"),
    (r'\b(%s)\(' % '|'.join(keyword.kwlist),
     "Python keyword is not a function"),
    (r',]', "unneeded trailing ',' in list"),
#    (r'class\s[A-Z][^\(]*\((?!Exception)',
#     "don't capitalize non-exception classes"),
#    (r'in range\(', "use xrange"),
#    (r'^\s*print\s+', "avoid using print in core and extensions"),
    (r'[\x80-\xff]', "non-ASCII character literal"),
    (r'("\')\.format\(', "str.format() not available in Python 2.4"),
    (r'^\s*with\s+', "with not available in Python 2.4"),
    (r'\.isdisjoint\(', "set.isdisjoint not available in Python 2.4"),
    (r'^\s*except.* as .*:', "except as not available in Python 2.4"),
    (r'^\s*os\.path\.relpath', "relpath not available in Python 2.4"),
    (r'(?<!def)\s+(any|all|format)\(',
     "any/all/format not available in Python 2.4"),
    (r'(?<!def)\s+(callable)\(',
     "callable not available in Python 3, use getattr(f, '__call__', None)"),
    (r'if\s.*\selse', "if ... else form not available in Python 2.4"),
    (r'^\s*(%s)\s\s' % '|'.join(keyword.kwlist),
     "gratuitous whitespace after Python keyword"),
    (r'([\(\[][ \t]\S)|(\S[ \t][\)\]])', "gratuitous whitespace in () or []"),
#    (r'\s\s=', "gratuitous whitespace before ="),
    (r'[^>< ](\+=|-=|!=|<>|<=|>=|<<=|>>=|%=)\S',
     "missing whitespace around operator"),
    (r'[^>< ](\+=|-=|!=|<>|<=|>=|<<=|>>=|%=)\s',
     "missing whitespace around operator"),
    (r'\s(\+=|-=|!=|<>|<=|>=|<<=|>>=|%=)\S',
     "missing whitespace around operator"),
    (r'[^^+=*/!<>&| %-](\s=|=\s)[^= ]',
     "wrong whitespace around ="),
    (r'\([^()]*( =[^=]|[^<>!=]= )',
     "no whitespace around = for named parameters"),
    (r'raise Exception', "don't raise generic exceptions"),
    (r'raise [^,(]+, (\([^\)]+\)|[^,\(\)]+)$',
     "don't use old-style two-argument raise, use Exception(message)"),
    (r' is\s+(not\s+)?["\'0-9-]', "object comparison with literal"),
    (r' [=!]=\s+(True|False|None)',
     "comparison with singleton, use 'is' or 'is not' instead"),
    (r'^\s*(while|if) [01]:',
     "use True/False for constant Boolean expression"),
    (r'(?:(?<!def)\s+|\()hasattr',
     'hasattr(foo, bar) is broken, use util.safehasattr(foo, bar) instead'),
    (r'opener\([^)]*\).read\(',
     "use opener.read() instead"),
    (r'BaseException', 'not in Python 2.4, use Exception'),
    (r'os\.path\.relpath', 'os.path.relpath is not in Python 2.5'),
    (r'opener\([^)]*\).write\(',
     "use opener.write() instead"),
    (r'[\s\(](open|file)\([^)]*\)\.read\(',
     "use util.readfile() instead"),
    (r'[\s\(](open|file)\([^)]*\)\.write\(',
     "use util.writefile() instead"),
    (r'^[\s\(]*(open(er)?|file)\([^)]*\)',
     "always assign an opened file to a variable, and close it afterwards"),
    (r'[\s\(](open|file)\([^)]*\)\.',
     "always assign an opened file to a variable, and close it afterwards"),
    (r'(?i)descendent', "the proper spelling is descendAnt"),
    (r'\.debug\(\_', "don't mark debug messages for translation"),
    (r'\.strip\(\)\.split\(\)', "no need to strip before splitting"),
    (r'^\s*except\s*:', "naked except clause", r'#.*re-raises'),
    (r':\n(    )*( ){1,3}[^ ]', "must indent 4 spaces"),
    (r'ui\.(status|progress|write|note|warn)\([\'\"]x',
     "missing _() in ui message (use () to hide false-positives)"),
    (r'release\(.*wlock, .*lock\)', "wrong lock release order"),
  ],
  # warnings
  [
    (r'(^| )pp +xxxxqq[ \n][^\n]', "add two newlines after '.. note::'"),
  ]
]

pyfilters = [
    (r"""(?msx)(?P<comment>\#.*?$)|
         ((?P<quote>('''|\"\"\"|(?<!')'(?!')|(?<!")"(?!")))
          (?P<text>(([^\\]|\\.)*?))
          (?P=quote))""", reppython),
]

txtfilters = []

txtpats = [
  [
    ('\s$', 'trailing whitespace'),
  ],
  []
]

cpats = [
  [
    (r'//', "don't use //-style comments"),
    (r'^  ', "don't use spaces to indent"),
    (r'\S\t', "don't use tabs except for indent"),
    (r'(\S[ \t]+|^[ \t]+)\n', "trailing whitespace"),
    (r'.{81}', "line too long"),
    (r'(while|if|do|for)\(', "use space after while/if/do/for"),
    (r'return\(', "return is not a function"),
    (r' ;', "no space before ;"),
    (r'[)][{]', "space between ) and {"),
    (r'\w+\* \w+', "use int *foo, not int* foo"),
    (r'\W\([^\)]+\) \w+', "use (int)foo, not (int) foo"),
    (r'\w+ (\+\+|--)', "use foo++, not foo ++"),
    (r'\w,\w', "missing whitespace after ,"),
    (r'^[^#]\w[+/*]\w', "missing whitespace in expression"),
    (r'^#\s+\w', "use #foo, not # foo"),
    (r'[^\n]\Z', "no trailing newline"),
    (r'^\s*#import\b', "use only #include in standard C code"),
  ],
  # warnings
  []
]

cfilters = [
    (r'(/\*)(((\*(?!/))|[^*])*)\*/', repccomment),
    (r'''(?P<quote>(?<!")")(?P<text>([^"]|\\")+)"(?!")''', repquote),
    (r'''(#\s*include\s+<)([^>]+)>''', repinclude),
    (r'(\()([^)]+\))', repcallspaces),
]

inutilpats = [
  [
    (r'\bui\.', "don't use ui in util"),
  ],
  # warnings
  []
]

inrevlogpats = [
  [
    (r'\brepo\.', "don't use repo in revlog"),
  ],
  # warnings
  []
]

checks = [
    ('python', r'.*\.(py|cgi)$', pyfilters, pypats),
    ('test script', r'(.*/)?test-[^.~]*$', testfilters, testpats),
    ('c', r'.*\.[ch]$', cfilters, cpats),
    ('unified test', r'.*\.t$', utestfilters, utestpats),
    ('layering violation repo in revlog', r'mercurial/revlog\.py', pyfilters,
     inrevlogpats),
    ('layering violation ui in util', r'mercurial/util\.py', pyfilters,
     inutilpats),
    ('txt', r'.*\.txt$', txtfilters, txtpats),
]

def _preparepats():
    for c in checks:
        failandwarn = c[-1]
        for pats in failandwarn:
            for i, pseq in enumerate(pats):
                # fix-up regexes for multi-line searches
                p = pseq[0]
                # \s doesn't match \n
                p = re.sub(r'(?<!\\)\\s', r'[ \\t]', p)
                # [^...] doesn't match newline
                p = re.sub(r'(?<!\\)\[\^', r'[^\\n', p)

                pats[i] = (re.compile(p, re.MULTILINE),) + pseq[1:]
        filters = c[2]
        for i, flt in enumerate(filters):
            filters[i] = re.compile(flt[0]), flt[1]
_preparepats()

class norepeatlogger(object):
    def __init__(self):
        self._lastseen = None

    def log(self, fname, lineno, line, msg, blame):
        """print error related a to given line of a given file.

        The faulty line will also be printed but only once in the case
        of multiple errors.

        :fname: filename
        :lineno: line number
        :line: actual content of the line
        :msg: error message
        """
        msgid = fname, lineno, line
        if msgid != self._lastseen:
            if blame:
                print "%s:%d (%s):" % (fname, lineno, blame)
            else:
                print "%s:%d:" % (fname, lineno)
            print " > %s" % line
            self._lastseen = msgid
        print " " + msg

_defaultlogger = norepeatlogger()

def getblame(f):
    lines = []
    for l in os.popen('hg annotate -un %s' % f):
        start, line = l.split(':', 1)
        user, rev = start.split()
        lines.append((line[1:-1], user, rev))
    return lines

def checkfile(f, logfunc=_defaultlogger.log, maxerr=None, warnings=False,
              blame=False, debug=False, lineno=True):
    """checks style and portability of a given file

    :f: filepath
    :logfunc: function used to report error
              logfunc(filename, linenumber, linecontent, errormessage)
    :maxerr: number of error to display before aborting.
             Set to false (default) to report all errors

    return True if no error is found, False otherwise.
    """
    blamecache = None
    result = True
    for name, match, filters, pats in checks:
        if debug:
            print name, f
        fc = 0
        if not re.match(match, f):
            if debug:
                print "Skipping %s for %s it doesn't match %s" % (
                       name, match, f)
            continue
        try:
            fp = open(f)
        except IOError, e:
            print "Skipping %s, %s" % (f, str(e).split(':', 1)[0])
            continue
        pre = post = fp.read()
        fp.close()
        if "no-" "check-code" in pre:
            if debug:
                print "Skipping %s for %s it has no-" "check-code" % (
                       name, f)
            break
        for p, r in filters:
            post = re.sub(p, r, post)
        nerrs = len(pats[0]) # nerr elements are errors
        if warnings:
            pats = pats[0] + pats[1]
        else:
            pats = pats[0]
        # print post # uncomment to show filtered version

        if debug:
            print "Checking %s for %s" % (name, f)

        prelines = None
        errors = []
        for i, pat in enumerate(pats):
            if len(pat) == 3:
                p, msg, ignore = pat
            else:
                p, msg = pat
                ignore = None
            if i >= nerrs:
                msg = "warning: " + msg

            pos = 0
            n = 0
            for m in p.finditer(post):
                if prelines is None:
                    prelines = pre.splitlines()
                    postlines = post.splitlines(True)
                    if i >= nerrs:
                        msg = "warning: " + msg

                start = m.start()
                while n < len(postlines):
                    step = len(postlines[n])
                    if pos + step > start:
                        break
                    pos += step
                    n += 1
                l = prelines[n]

                if "check-code" "-ignore" in l:
                    if debug:
                        print "Skipping %s for %s:%s (check-code" "-ignore)" % (
                            name, f, n)
                    continue
                elif ignore and re.search(ignore, l, re.MULTILINE):
                    continue
                bd = ""
                if blame:
                    bd = 'working directory'
                    if not blamecache:
                        blamecache = getblame(f)
                    if n < len(blamecache):
                        bl, bu, br = blamecache[n]
                        if bl == l:
                            bd = '%s@%s' % (bu, br)
<<<<<<< HEAD
=======

>>>>>>> d5a46434
                errors.append((f, lineno and n + 1, l, msg, bd))
                result = False

        errors.sort()
        for e in errors:
            logfunc(*e)
            fc += 1
            if maxerr and fc >= maxerr:
                print " (too many errors, giving up)"
                break

    return result

if __name__ == "__main__":
    parser = optparse.OptionParser("%prog [options] [files]")
    parser.add_option("-w", "--warnings", action="store_true",
                      help="include warning-level checks")
    parser.add_option("-p", "--per-file", type="int",
                      help="max warnings per file")
    parser.add_option("-b", "--blame", action="store_true",
                      help="use annotate to generate blame info")
    parser.add_option("", "--debug", action="store_true",
                      help="show debug information")
    parser.add_option("", "--nolineno", action="store_false",
                      dest='lineno', help="don't show line numbers")

    parser.set_defaults(per_file=15, warnings=False, blame=False, debug=False,
                        lineno=True)
    (options, args) = parser.parse_args()

    if len(args) == 0:
        check = glob.glob("*")
    else:
        check = args

    ret = 0
    for f in check:
        if not checkfile(f, maxerr=options.per_file, warnings=options.warnings,
                         blame=options.blame, debug=options.debug,
                         lineno=options.lineno):
            ret = 1
    sys.exit(ret)<|MERGE_RESOLUTION|>--- conflicted
+++ resolved
@@ -476,8 +476,6 @@
                 if prelines is None:
                     prelines = pre.splitlines()
                     postlines = post.splitlines(True)
-                    if i >= nerrs:
-                        msg = "warning: " + msg
 
                 start = m.start()
                 while n < len(postlines):
@@ -504,10 +502,7 @@
                         bl, bu, br = blamecache[n]
                         if bl == l:
                             bd = '%s@%s' % (bu, br)
-<<<<<<< HEAD
-=======
-
->>>>>>> d5a46434
+
                 errors.append((f, lineno and n + 1, l, msg, bd))
                 result = False
 
