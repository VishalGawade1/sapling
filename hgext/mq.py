--- conflicted
+++ resolved
@@ -526,11 +526,7 @@
                 self.ui.warn("fuzz found when applying patch, stopping\n")
                 err = 1
                 break
-<<<<<<< HEAD
-        tr.close()
         self.removeundo(repo)
-=======
->>>>>>> 5313e5fe
         return (err, n)
 
     def delete(self, repo, patches, opts):
