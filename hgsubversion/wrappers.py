from hgext import rebase as hgrebase

from mercurial import cmdutil
from mercurial import discovery
try:
    from mercurial import exchange
    exchange.push  # existed in first iteration of this file
except ImportError:
    # We only *use* the exchange module in hg 3.2+, so this is safe
    pass
from mercurial import patch
from mercurial import hg
from mercurial import util as hgutil
from mercurial import node
from mercurial import i18n
from mercurial import extensions
from mercurial import repair
from mercurial import revset
from mercurial import scmutil

import layouts
import os
import replay
import pushmod
import stupid as stupidmod
import svnwrap
import svnrepo
import util

try:
    from mercurial import obsolete
except ImportError:
    obsolete = None

pullfuns = {
    True: replay.convert_rev,
    False: stupidmod.convert_rev,
}

revmeta = [
    ('revision', 'revnum'),
    ('user', 'author'),
    ('date', 'date'),
    ('message', 'message'),
]


def version(orig, ui, *args, **opts):
    svn = opts.pop('svn', None)
    orig(ui, *args, **opts)
    if svn:
        svnversion, bindings = svnwrap.version()
        ui.status('\n')
        ui.status('hgsubversion: %s\n' % util.version(ui))
        ui.status('Subversion: %s\n' % svnversion)
        ui.status('bindings: %s\n' % bindings)


def parents(orig, ui, repo, *args, **opts):
    """show Mercurial & Subversion parents of the working dir or revision
    """
    if not opts.get('svn', False):
        return orig(ui, repo, *args, **opts)
    meta = repo.svnmeta()
    hashes = meta.revmap.hashes()
    ha = util.parentrev(ui, repo, meta, hashes)
    if ha.node() == node.nullid:
        raise hgutil.Abort('No parent svn revision!')
    displayer = cmdutil.show_changeset(ui, repo, opts, buffered=False)
    displayer.show(ha)
    return 0


def getpeer(ui, opts, source):
    # Since 2.3 (1ac628cd7113)
    peer = getattr(hg, 'peer', None)
    if peer:
        return peer(ui, opts, source)
    return hg.repository(ui, source)

def getlocalpeer(ui, opts, source):
    peer = getpeer(ui, opts, source)
    repo = getattr(peer, 'local', lambda: peer)()
    if isinstance(repo, bool):
        repo = peer
    return repo

def getcaps(other):
    return (getattr(other, 'caps', None) or
            getattr(other, 'capabilities', None) or set())


def incoming(orig, ui, repo, origsource='default', **opts):
    """show incoming revisions from Subversion
    """

    source, revs, checkout = util.parseurl(ui.expandpath(origsource))
    other = getpeer(ui, opts, source)
    if 'subversion' not in getcaps(other):
        return orig(ui, repo, origsource, **opts)

    svn = other.svn
    meta = repo.svnmeta(svn.uuid, svn.subdir)

    ui.status('incoming changes from %s\n' % other.svnurl)
    svnrevisions = list(svn.revisions(start=meta.lastpulled))
    if opts.get('newest_first'):
        svnrevisions.reverse()
    # Returns 0 if there are incoming changes, 1 otherwise.
    if len(svnrevisions) > 0:
        ret = 0
    else:
        ret = 1
    for r in svnrevisions:
        ui.status('\n')
        for label, attr in revmeta:
            l1 = label + ':'
            val = str(getattr(r, attr)).strip()
            if not ui.verbose:
                val = val.split('\n')[0]
            ui.status('%s%s\n' % (l1.ljust(13), val))
    return ret


def findcommonoutgoing(repo, other, onlyheads=None, force=False,
                       commoninc=None, portable=False):
    assert other.capable('subversion')
    # split off #rev; TODO implement --revision/#rev support
    svn = other.svn
    meta = repo.svnmeta(svn.uuid, svn.subdir)
    parent = repo.parents()[0].node()
    hashes = meta.revmap.hashes()
    common, heads = util.outgoing_common_and_heads(repo, hashes, parent)
    outobj = getattr(discovery, 'outgoing', None)
    if outobj is not None:
        # Mercurial 2.1 and later
        return outobj(repo.changelog, common, heads)
    # Mercurial 2.0 and earlier
    return common, heads


def findoutgoing(repo, dest=None, heads=None, force=False):
    """show changesets not found in the Subversion repository
    """
    assert dest.capable('subversion')
    # split off #rev; TODO implement --revision/#rev support
    # svnurl, revs, checkout = util.parseurl(dest.svnurl, heads)
    svn = dest.svn
    meta = repo.svnmeta(svn.uuid, svn.subdir)
    parent = repo.parents()[0].node()
    hashes = meta.revmap.hashes()
    return util.outgoing_revisions(repo, hashes, parent)


def diff(orig, ui, repo, *args, **opts):
    """show a diff of the most recent revision against its parent from svn
    """
    if not opts.get('svn', False) or opts.get('change', None):
        return orig(ui, repo, *args, **opts)
    meta = repo.svnmeta()
    hashes = meta.revmap.hashes()
    if not opts.get('rev', None):
        parent = repo.parents()[0]
        o_r = util.outgoing_revisions(repo, hashes, parent.node())
        if o_r:
            parent = repo[o_r[-1]].parents()[0]
        opts['rev'] = ['%s:.' % node.hex(parent.node()), ]
    node1, node2 = scmutil.revpair(repo, opts['rev'])
    baserev, _junk = hashes.get(node1, (-1, 'junk'))
    newrev, _junk = hashes.get(node2, (-1, 'junk'))
    it = patch.diff(repo, node1, node2,
                    opts=patch.diffopts(ui, opts={'git': True,
                                                  'show_function': False,
                                                  'ignore_all_space': False,
                                                  'ignore_space_change': False,
                                                  'ignore_blank_lines': False,
                                                  'unified': True,
                                                  'text': False,
                                                  }))
    ui.write(util.filterdiff(''.join(it), baserev, newrev))

def push(repo, dest, force, revs):
    """push revisions starting at a specified head back to Subversion.
    """
    assert not revs, 'designated revisions for push remains unimplemented.'
    cmdutil.bailifchanged(repo)
    checkpush = getattr(repo, 'checkpush', None)
    if checkpush:
        try:
            # The checkpush function changed as of e10000369b47 (first
            # in 3.0) in mercurial
            from mercurial.exchange import pushoperation
            pushop = pushoperation(repo, dest, force, revs, False)
            checkpush(pushop)
        except (ImportError, TypeError):
            checkpush(force, revs)

    ui = repo.ui
    old_encoding = util.swap_out_encoding()

    try:
        hasobsolete = obsolete._enabled
    except:
        hasobsolete = False

    temporary_commits = []
    obsmarkers = []
    try:
        # TODO: implement --rev/#rev support
        # TODO: do credentials specified in the URL still work?
        svn = dest.svn
        meta = repo.svnmeta(svn.uuid, svn.subdir)

        # Strategy:
        # 1. Find all outgoing commits from this head
        if len(repo.parents()) != 1:
            ui.status('Cowardly refusing to push branch merge\n')
            return 0 # results in nonzero exit status, see hg's commands.py
        workingrev = repo.parents()[0]
        workingbranch = workingrev.branch()
        ui.status('searching for changes\n')
        hashes = meta.revmap.hashes()
        outgoing = util.outgoing_revisions(repo, hashes, workingrev.node())
        if not (outgoing and len(outgoing)):
            ui.status('no changes found\n')
            return 1 # so we get a sane exit status, see hg's commands.push

        tip_ctx = repo[outgoing[-1]].p1()
        svnbranch = tip_ctx.branch()
        modified_files = {}
        for i in range(len(outgoing) - 1, -1, -1):
            # 2. Pick the oldest changeset that needs to be pushed
            current_ctx = repo[outgoing[i]]
            original_ctx = current_ctx

            if len(current_ctx.parents()) != 1:
                ui.status('Found a branch merge, this needs discussion and '
                          'implementation.\n')
                # results in nonzero exit status, see hg's commands.py
                return 0

            # 3. Move the changeset to the tip of the branch if necessary
            conflicts = False
            for file in current_ctx.files():
                if file in modified_files:
                    conflicts = True
                    break

            if conflicts or current_ctx.branch() != svnbranch:
                util.swap_out_encoding(old_encoding)
                try:
                    def extrafn(ctx, extra):
                        extra['branch'] = ctx.branch()

                    ui.note('rebasing %s onto %s \n' % (current_ctx, tip_ctx))
                    hgrebase.rebase(ui, repo,
                                    dest=node.hex(tip_ctx.node()),
                                    rev=[node.hex(current_ctx.node())],
                                    extrafn=extrafn, keep=True)
                finally:
                    util.swap_out_encoding()

                # Don't trust the pre-rebase repo and context.
                repo = getlocalpeer(ui, {}, meta.path)
                meta = repo.svnmeta(svn.uuid, svn.subdir)
                hashes = meta.revmap.hashes()
                tip_ctx = repo[tip_ctx.node()]
                for c in tip_ctx.descendants():
                    rebasesrc = c.extra().get('rebase_source')
                    if rebasesrc and node.bin(rebasesrc) == current_ctx.node():
                        current_ctx = c
                        temporary_commits.append(c.node())
                        break

            # 4. Push the changeset to subversion
            tip_hash = hashes[tip_ctx.node()][0]
            try:
                ui.status('committing %s\n' % current_ctx)
                pushedrev = pushmod.commit(ui, repo, current_ctx, meta,
                                           tip_hash, svn)
            except pushmod.NoFilesException:
                ui.warn("Could not push revision %s because it had no changes "
                        "in svn.\n" % current_ctx)
                return

            # This hook is here purely for testing.  It allows us to
            # onsistently trigger hit the race condition between
            # pushing and pulling here.  In particular, we use it to
            # trigger another revision landing between the time we
            # push a revision and pull it back.
            repo.hook('debug-hgsubversion-between-push-and-pull-for-tests')

            # 5. Pull the latest changesets from subversion, which will
            # include the one we just committed (and possibly others).
            r = pull(repo, dest, force=force, meta=meta)
            assert not r or r == 0

            # 6. Move our tip to the latest pulled tip
            for c in tip_ctx.descendants():
                if c.node() in hashes and c.branch() == svnbranch:
                    if meta.get_source_rev(ctx=c)[0] == pushedrev.revnum:
                        # This is corresponds to the changeset we just pushed
                        if hasobsolete:
                            obsmarkers.append([(original_ctx, [c])])

                    tip_ctx = c

                    # Remember what files have been modified since the
                    # whole push started.
                    for file in c.files():
                        modified_files[file] = True

            # 7. Rebase any children of the commit we just pushed
            # that are not in the outgoing set
            for c in original_ctx.children():
                if not c.node() in hashes and not c.node() in outgoing:
                    util.swap_out_encoding(old_encoding)
                    try:
                        # Path changed as subdirectories were getting
                        # deleted during push.
                        saved_path = os.getcwd()
                        os.chdir(repo.root)

                        def extrafn(ctx, extra):
                            extra['branch'] = ctx.branch()

                        ui.status('rebasing non-outgoing %s onto %s\n' % (c, tip_ctx))
                        needs_rebase_set = "%s::" % node.hex(c.node())
                        hgrebase.rebase(ui, repo,
                                        dest=node.hex(tip_ctx.node()),
                                        rev=[needs_rebase_set],
                                        extrafn=extrafn,
                                        keep=not hasobsolete)
                    finally:
                        os.chdir(saved_path)
                        util.swap_out_encoding()


        util.swap_out_encoding(old_encoding)
        try:
            hg.update(repo, repo.branchtip(workingbranch))
        finally:
            util.swap_out_encoding()

        if hasobsolete:
            for marker in obsmarkers:
                obsolete.createmarkers(repo, marker)
                beforepush = marker[0][0]
                afterpush = marker[0][1][0]
                ui.note('marking %s as obsoleted by %s\n' %
                        (beforepush.hex(), afterpush.hex()))
        else:
            # strip the original changesets since the push was
            # successful and changeset obsolescence is unavailable
            util.strip(ui, repo, outgoing, "all")
    finally:
        try:
            # It's always safe to delete the temporary commits.
            # The originals are not deleted unless the push
            # completely succeeded.
            if temporary_commits:
                # If the repo is on a temporary commit, get off before
                # the strip.
                parent = repo[None].p1()
                if parent.node() in temporary_commits:
                    hg.update(repo, parent.p1().node())
                if hasobsolete:
                    relations = ((repo[n], ()) for n in temporary_commits)
                    obsolete.createmarkers(repo, relations)
                else:
                    util.strip(ui, repo, temporary_commits, backup=None)

        finally:
            util.swap_out_encoding(old_encoding)
    return 1 # so we get a sane exit status, see hg's commands.push

def exchangepush(orig, repo, remote, force=False, revs=None, newbranch=False,
                 bookmarks=(), **kwargs):
    capable = getattr(remote, 'capable', lambda x: False)
    if capable('subversion'):
        pushop = exchange.pushoperation(repo, remote, force, revs, newbranch,
                                        bookmarks=bookmarks)
        pushop.cgresult = push(repo, remote, force, revs)
        return pushop
    else:
        return orig(repo, remote, force, revs, newbranch, bookmarks=bookmarks,
                    **kwargs)

def pull(repo, source, heads=[], force=False, meta=None):
    """pull new revisions from Subversion"""
    assert source.capable('subversion')
    svn_url = source.svnurl

    # Split off #rev
    svn_url, heads, checkout = util.parseurl(svn_url, heads)
    old_encoding = util.swap_out_encoding()
    total = None
    try:
        have_replay = not repo.ui.configbool('hgsubversion', 'stupid')
        if not have_replay:
            repo.ui.note('fetching stupidly...\n')

        svn = source.svn
        if meta is None:
            meta = repo.svnmeta(svn.uuid, svn.subdir)
        svn.meta = meta

        stopat_rev = util.parse_revnum(svn, checkout)

        if meta.layout == 'auto':
            meta.layout = meta.layout_from_subversion(svn, (stopat_rev or None))
            repo.ui.note('using %s layout\n' % meta.layout)

        if meta.branch:
            if meta.layout != 'single':
                msg = ('branch cannot be specified for Subversion clones using '
                       'standard directory layout')
                raise hgutil.Abort(msg)

            meta.branchmap['default'] = meta.branch

        ui = repo.ui
        start = meta.lastpulled
        origrevcount = len(meta.revmap)

        if start <= 0:
            # we are initializing a new repository
            start = util.parse_revnum(svn, repo.ui.config('hgsubversion',
                                                          'startrev', 0))

            if start > 0:
                if meta.layout == 'standard':
                    raise hgutil.Abort('non-zero start revisions are only '
                                       'supported for single-directory clones.')
                ui.note('starting at revision %d; any prior will be ignored\n'
                        % start)
                # fetch all revisions *including* the one specified...
                start -= 1

            # anything less than zero makes no sense
            if start < 0:
                start = 0

        skiprevs = repo.ui.configlist('hgsubversion', 'unsafeskip', '')
        skiprevs = set(util.parse_revnum(svn, r) for r in skiprevs)

        oldrevisions = len(meta.revmap)
        if stopat_rev:
            total = stopat_rev - start
        else:
            total = svn.HEAD - start
        lastpulled = None

        try:
            # start converting revisions
            firstrun = True
            for r in svn.revisions(start=start, stop=stopat_rev):
                if (r.revnum in skiprevs or
                    (r.author is None and
                     r.message == 'This is an empty revision for padding.')):
                    lastpulled = r.revnum
                    continue
                tbdelta = meta.update_branch_tag_map_for_rev(r)
                # got a 502? Try more than once!
                tries = 0
                converted = False
                while not converted:
                    try:
                        msg = meta.getmessage(r).strip()
                        if msg:
                            msg = [s.strip() for s in msg.splitlines() if s][0]
                        if getattr(ui, 'termwidth', False):
                            w = ui.termwidth()
                        else:
                            w = hgutil.termwidth()
                        bits = (r.revnum, r.author, msg)
                        ui.status(('[r%d] %s: %s' % bits)[:w] + '\n')
                        ui.progress('pull', r.revnum - start, total=total)

                        meta.save_tbdelta(tbdelta)
                        close = pullfuns[have_replay](ui, meta, svn, r, tbdelta,
                                                      firstrun)
                        meta.committags(r, close)
                        for branch, parent in close.iteritems():
                            if parent in (None, node.nullid):
                                continue
                            meta.delbranch(branch, parent, r)

                        meta.save()
                        converted = True
                        firstrun = False

                    except svnwrap.SubversionRepoCanNotReplay, e: # pragma: no cover
                        ui.status('%s\n' % e.message)
                        stupidmod.print_your_svn_is_old_message(ui)
                        have_replay = False
                    except svnwrap.SubversionException, e: # pragma: no cover
                        if (e.args[1] == svnwrap.ERR_RA_DAV_REQUEST_FAILED
                            and '502' in str(e)
                            and tries < 3):
                            tries += 1
                            ui.status('Got a 502, retrying (%s)\n' % tries)
                        else:
                            ui.traceback()
                            raise hgutil.Abort(*e.args)

                lastpulled = r.revnum

        except KeyboardInterrupt:
            ui.traceback()
    finally:
        if total is not None:
            ui.progress('pull', None, total=total)
        util.swap_out_encoding(old_encoding)

    if lastpulled is not None:
        meta.lastpulled = lastpulled
    revisions = len(meta.revmap) - oldrevisions

    if revisions == 0:
        ui.status(i18n._("no changes found\n"))
        return 0
    else:
        ui.status("pulled %d revisions\n" % revisions)

def exchangepull(orig, repo, remote, heads=None, force=False, bookmarks=(),
<<<<<<< HEAD
                 opargs=None, **kwargs):
=======
                 **kwargs):
>>>>>>> ba3a8d3b
    capable = getattr(remote, 'capable', lambda x: False)
    if capable('subversion'):
        # transaction manager is present in Mercurial >= 3.3
        try:
            trmanager = getattr(exchange, 'transactionmanager')
        except AttributeError:
            trmanager = None
        pullop = exchange.pulloperation(repo, remote, heads, force,
                                        bookmarks=bookmarks)
        if trmanager:
            pullop.trmanager = trmanager(repo, 'pull', remote.url())
        try:
            pullop.cgresult = pull(repo, remote, heads, force)
            return pullop
        finally:
            if trmanager:
                pullop.trmanager.release()
            else:
                pullop.releasetransaction()
    else:
<<<<<<< HEAD
        if opargs is not None:
            # hg 3.5
            return orig(
                repo, remote, heads, force, bookmarks=bookmarks,
                opargs=opargs, **kwargs)
        else:
            # hg 3.4
            return orig(repo, remote, heads, force, bookmarks=bookmarks)
=======
        return orig(repo, remote, heads, force, bookmarks=bookmarks, **kwargs)
>>>>>>> ba3a8d3b

def rebase(orig, ui, repo, **opts):
    """rebase current unpushed revisions onto the Subversion head

    This moves a line of development from making its own head to the top of
    Subversion development, linearizing the changes. In order to make sure you
    rebase on top of the current top of Subversion work, you should probably run
    'hg svn pull' before running this.

    Also looks for svnextrafn and svnsourcerev in **opts.
    """
    if not opts.get('svn', False):
        return orig(ui, repo, **opts)
    def extrafn2(ctx, extra):
        """defined here so we can add things easily.
        """
        extra['branch'] = ctx.branch()
    extrafn = opts.get('svnextrafn', extrafn2)
    sourcerev = opts.get('svnsourcerev', repo.parents()[0].node())
    meta = repo.svnmeta()
    hashes = meta.revmap.hashes()
    o_r = util.outgoing_revisions(repo, hashes, sourcerev=sourcerev)
    if not o_r:
        ui.note('nothing to rebase\n')
        return 0
    if len(repo[sourcerev].children()):
        ui.status('refusing to rebase non-head commit like a coward\n')
        return 0
    parent_rev = repo[o_r[-1]].parents()[0]
    target_rev = parent_rev
    p_n = parent_rev.node()
    exhausted_choices = False
    while target_rev.children() and not exhausted_choices:
        for c in target_rev.children():
            exhausted_choices = True
            n = c.node()
            if (n in hashes and hashes[n][1] == hashes[p_n][1]):
                target_rev = c
                exhausted_choices = False
                break
    if parent_rev == target_rev:
        ui.status('already up to date!\n')
        return 0
    return orig(ui, repo, dest=node.hex(target_rev.node()),
                base=node.hex(sourcerev),
                extrafn=extrafn)


optionmap = {
    'tagpaths': ('hgsubversion', 'tagpaths'),
    'authors': ('hgsubversion', 'authormap'),
    'branchdir': ('hgsubversion', 'branchdir'),
    'trunkdir': ('hgsubversion', 'trunkdir'),
    'infix': ('hgsubversion', 'infix'),
    'filemap': ('hgsubversion', 'filemap'),
    'branchmap': ('hgsubversion', 'branchmap'),
    'tagmap': ('hgsubversion', 'tagmap'),
    'stupid': ('hgsubversion', 'stupid'),
    'defaulthost': ('hgsubversion', 'defaulthost'),
    'defaultauthors': ('hgsubversion', 'defaultauthors'),
    'usebranchnames': ('hgsubversion', 'usebranchnames'),
    'layout': ('hgsubversion', 'layout'),
    'startrev': ('hgsubversion', 'startrev'),
}

extrasections = set(['hgsubversionbranch'])


dontretain = {
    'hgsubversion': set(['authormap', 'filemap', 'layout', ]),
    'hgsubversionbranch': set(),
    }

def clone(orig, ui, source, dest=None, **opts):
    """
    Some of the options listed below only apply to Subversion
    %(target)s. See 'hg help %(extension)s' for more information on
    them as well as other ways of customising the conversion process.
    """

    data = {}
    def hgclonewrapper(orig, ui, *args, **opts):
        origsource = args[1]

        if isinstance(origsource, str):
            source, branch, checkout = util.parseurl(ui.expandpath(origsource),
                                         opts.get('branch'))
            srcrepo = getpeer(ui, opts, source)
        else:
            srcrepo = origsource

        if srcrepo.capable('subversion'):
            branches = opts.pop('branch', None)
            if branches:
                data['branches'] = branches
                ui.setconfig('hgsubversion', 'branch', branches[-1])

        data['srcrepo'], data['dstrepo'] = orig(ui, *args, **opts)

        return data['srcrepo'], data['dstrepo']

    for opt, (section, name) in optionmap.iteritems():
        if opt in opts and opts[opt]:
            ui.setconfig(section, name, str(opts.pop(opt)))

    # calling hg.clone directoly to get the repository instances it returns,
    # breaks in subtle ways, so we double-wrap
    orighgclone = extensions.wrapfunction(hg, 'clone', hgclonewrapper)
    orig(ui, source, dest, **opts)
    hg.clone = orighgclone

    # do this again; the ui instance isn't shared between the wrappers
    if data.get('branches'):
        ui.setconfig('hgsubversion', 'branch', data['branches'][-1])

    dstrepo = data.get('dstrepo')
    srcrepo = data.get('srcrepo')
    dst = dstrepo.local()

    if dstrepo.local() and srcrepo.capable('subversion'):
        dst = dstrepo.local()
        fd = dst.opener("hgrc", "a", text=True)
        preservesections = set(s for s, v in optionmap.itervalues())
        preservesections |= extrasections
        for section in preservesections:
            config = dict(ui.configitems(section))
            for name in dontretain[section]:
                config.pop(name, None)

            if config:
                fd.write('\n[%s]\n' % section)
                map(fd.write, ('%s = %s\n' % p for p in config.iteritems()))


def generic(orig, ui, repo, *args, **opts):
    """
    Subversion %(target)s can be used for %(command)s. See 'hg help
    %(extension)s' for more on the conversion process.
    """

    branch = opts.get('branch', None)
    if branch:
        ui.setconfig('hgsubversion', 'branch', branch[-1])

    for opt, (section, name) in optionmap.iteritems():
        if opt in opts and opts[opt]:
            if isinstance(repo, str):
                ui.setconfig(section, name, opts.pop(opt))
            else:
                repo.ui.setconfig(section, name, opts.pop(opt))
    return orig(ui, repo, *args, **opts)<|MERGE_RESOLUTION|>--- conflicted
+++ resolved
@@ -524,11 +524,7 @@
         ui.status("pulled %d revisions\n" % revisions)
 
 def exchangepull(orig, repo, remote, heads=None, force=False, bookmarks=(),
-<<<<<<< HEAD
-                 opargs=None, **kwargs):
-=======
                  **kwargs):
->>>>>>> ba3a8d3b
     capable = getattr(remote, 'capable', lambda x: False)
     if capable('subversion'):
         # transaction manager is present in Mercurial >= 3.3
@@ -549,18 +545,7 @@
             else:
                 pullop.releasetransaction()
     else:
-<<<<<<< HEAD
-        if opargs is not None:
-            # hg 3.5
-            return orig(
-                repo, remote, heads, force, bookmarks=bookmarks,
-                opargs=opargs, **kwargs)
-        else:
-            # hg 3.4
-            return orig(repo, remote, heads, force, bookmarks=bookmarks)
-=======
         return orig(repo, remote, heads, force, bookmarks=bookmarks, **kwargs)
->>>>>>> ba3a8d3b
 
 def rebase(orig, ui, repo, **opts):
     """rebase current unpushed revisions onto the Subversion head
