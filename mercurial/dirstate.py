"""
dirstate.py - working directory tracking for mercurial

Copyright 2005, 2006 Matt Mackall <mpm@selenic.com>

This software may be used and distributed according to the terms
of the GNU General Public License, incorporated herein by reference.
"""

from node import *
<<<<<<< HEAD
from i18n import gettext as _
=======
from i18n import _
>>>>>>> a5b3ab33
import struct, os, time, bisect, stat, strutil, util, re, errno

class dirstate(object):
    format = ">cllll"

    def __init__(self, opener, ui, root):
        self.opener = opener
        self.root = root
        self.dirty = 0
        self.ui = ui
        self.map = None
        self.pl = None
        self.dirs = None
        self.copymap = {}
        self.ignorefunc = None

    def wjoin(self, f):
        return os.path.join(self.root, f)

    def getcwd(self):
        cwd = os.getcwd()
        if cwd == self.root: return ''
        # self.root ends with a path separator if self.root is '/' or 'C:\'
        common_prefix_len = len(self.root)
        if not self.root.endswith(os.sep):
            common_prefix_len += 1
        return cwd[common_prefix_len:]

    def hgignore(self):
        '''return the contents of .hgignore files as a list of patterns.

        the files parsed for patterns include:
        .hgignore in the repository root
        any additional files specified in the [ui] section of ~/.hgrc

        trailing white space is dropped.
        the escape character is backslash.
        comments start with #.
        empty lines are skipped.

        lines can be of the following formats:

        syntax: regexp # defaults following lines to non-rooted regexps
        syntax: glob   # defaults following lines to non-rooted globs
        re:pattern     # non-rooted regular expression
        glob:pattern   # non-rooted glob
        pattern        # pattern of the current default type'''
        syntaxes = {'re': 'relre:', 'regexp': 'relre:', 'glob': 'relglob:'}
        def parselines(fp):
            for line in fp:
                escape = False
                for i in xrange(len(line)):
                    if escape: escape = False
                    elif line[i] == '\\': escape = True
                    elif line[i] == '#': break
                line = line[:i].rstrip()
                if line: yield line
        repoignore = self.wjoin('.hgignore')
        files = [repoignore]
        files.extend(self.ui.hgignorefiles())
        pats = {}
        for f in files:
            try:
                pats[f] = []
                fp = open(f)
                syntax = 'relre:'
                for line in parselines(fp):
                    if line.startswith('syntax:'):
                        s = line[7:].strip()
                        try:
                            syntax = syntaxes[s]
                        except KeyError:
                            self.ui.warn(_("%s: ignoring invalid "
                                           "syntax '%s'\n") % (f, s))
                        continue
                    pat = syntax + line
                    for s in syntaxes.values():
                        if line.startswith(s):
                            pat = line
                            break
                    pats[f].append(pat)
            except IOError, inst:
                if f != repoignore:
                    self.ui.warn(_("skipping unreadable ignore file"
                                   " '%s': %s\n") % (f, inst.strerror))
        return pats

    def ignore(self, fn):
        '''default match function used by dirstate and
        localrepository.  this honours the repository .hgignore file
        and any other files specified in the [ui] section of .hgrc.'''
        if not self.ignorefunc:
            ignore = self.hgignore()
            allpats = []
            [allpats.extend(patlist) for patlist in ignore.values()]
            if allpats:
                try:
                    files, self.ignorefunc, anypats = (
                        util.matcher(self.root, inc=allpats, src='.hgignore'))
                except util.Abort:
                    # Re-raise an exception where the src is the right file
                    for f, patlist in ignore.items():
                        files, self.ignorefunc, anypats = (
                            util.matcher(self.root, inc=patlist, src=f))
            else:
                self.ignorefunc = util.never
        return self.ignorefunc(fn)

    def __del__(self):
        if self.dirty:
            self.write()

    def __getitem__(self, key):
        try:
            return self.map[key]
        except TypeError:
            self.lazyread()
            return self[key]

    def __contains__(self, key):
        self.lazyread()
        return key in self.map

    def parents(self):
        self.lazyread()
        return self.pl

    def markdirty(self):
        if not self.dirty:
            self.dirty = 1

    def setparents(self, p1, p2=nullid):
        self.lazyread()
        self.markdirty()
        self.pl = p1, p2

    def state(self, key):
        try:
            return self[key][0]
        except KeyError:
            return "?"

    def lazyread(self):
        if self.map is None:
            self.read()

    def parse(self, st):
        self.pl = [st[:20], st[20: 40]]

        # deref fields so they will be local in loop
        map = self.map
        copymap = self.copymap
        format = self.format
        unpack = struct.unpack

        pos = 40
        e_size = struct.calcsize(format)

        while pos < len(st):
            newpos = pos + e_size
            e = unpack(format, st[pos:newpos])
            l = e[4]
            pos = newpos
            newpos = pos + l
            f = st[pos:newpos]
            if '\0' in f:
                f, c = f.split('\0')
                copymap[f] = c
            map[f] = e[:4]
            pos = newpos

    def read(self):
        self.map = {}
        self.pl = [nullid, nullid]
        try:
            st = self.opener("dirstate").read()
            if st:
                self.parse(st)
        except IOError, err:
            if err.errno != errno.ENOENT: raise

    def copy(self, source, dest):
        self.lazyread()
        self.markdirty()
        self.copymap[dest] = source

    def copied(self, file):
        return self.copymap.get(file, None)

    def copies(self):
        return self.copymap

    def initdirs(self):
        if self.dirs is None:
            self.dirs = {}
            for f in self.map:
                self.updatedirs(f, 1)

    def updatedirs(self, path, delta):
        if self.dirs is not None:
            for c in strutil.findall(path, '/'):
                pc = path[:c]
                self.dirs.setdefault(pc, 0)
                self.dirs[pc] += delta

    def checkinterfering(self, files):
        def prefixes(f):
            for c in strutil.rfindall(f, '/'):
                yield f[:c]
        self.lazyread()
        self.initdirs()
        seendirs = {}
        for f in files:
            # shadows
            if self.dirs.get(f):
                raise util.Abort(_('directory named %r already in dirstate') %
                                 f)
            for d in prefixes(f):
                if d in seendirs:
                    break
                if d in self.map:
                    raise util.Abort(_('file named %r already in dirstate') %
                                     d)
                seendirs[d] = True
            # disallowed
            if '\r' in f or '\n' in f:
                raise util.Abort(_("'\\n' and '\\r' disallowed in filenames"))

    def update(self, files, state, **kw):
        ''' current states:
        n  normal
        m  needs merging
        r  marked for removal
        a  marked for addition'''

        if not files: return
        self.lazyread()
        self.markdirty()
        if state == "a":
            self.initdirs()
            self.checkinterfering(files)
        for f in files:
            if state == "r":
                self.map[f] = ('r', 0, 0, 0)
                self.updatedirs(f, -1)
            else:
                if state == "a":
                    self.updatedirs(f, 1)
                s = os.lstat(self.wjoin(f))
                st_size = kw.get('st_size', s.st_size)
                st_mtime = kw.get('st_mtime', s.st_mtime)
                self.map[f] = (state, s.st_mode, st_size, st_mtime)
            if self.copymap.has_key(f):
                del self.copymap[f]

    def forget(self, files):
        if not files: return
        self.lazyread()
        self.markdirty()
        self.initdirs()
        for f in files:
            try:
                del self.map[f]
                self.updatedirs(f, -1)
            except KeyError:
                self.ui.warn(_("not in dirstate: %s!\n") % f)
                pass

    def clear(self):
        self.map = {}
        self.copymap = {}
        self.dirs = None
        self.markdirty()

    def rebuild(self, parent, files):
        self.clear()
        for f in files:
            if files.execf(f):
                self.map[f] = ('n', 0777, -1, 0)
            else:
                self.map[f] = ('n', 0666, -1, 0)
        self.pl = (parent, nullid)
        self.markdirty()

    def write(self):
        if not self.dirty:
            return
        st = self.opener("dirstate", "w", atomic=True)
        st.write("".join(self.pl))
        for f, e in self.map.items():
            c = self.copied(f)
            if c:
                f = f + "\0" + c
            e = struct.pack(self.format, e[0], e[1], e[2], e[3], len(f))
            st.write(e + f)
        self.dirty = 0

    def filterfiles(self, files):
        ret = {}
        unknown = []

        for x in files:
            if x == '.':
                return self.map.copy()
            if x not in self.map:
                unknown.append(x)
            else:
                ret[x] = self.map[x]

        if not unknown:
            return ret

        b = self.map.keys()
        b.sort()
        blen = len(b)

        for x in unknown:
            bs = bisect.bisect(b, "%s%s" % (x, '/'))
            while bs < blen:
                s = b[bs]
                if len(s) > len(x) and s.startswith(x):
                    ret[s] = self.map[s]
                else:
                    break
                bs += 1
        return ret

    def supported_type(self, f, st, verbose=False):
        if stat.S_ISREG(st.st_mode):
            return True
        if verbose:
            kind = 'unknown'
            if stat.S_ISCHR(st.st_mode): kind = _('character device')
            elif stat.S_ISBLK(st.st_mode): kind = _('block device')
            elif stat.S_ISFIFO(st.st_mode): kind = _('fifo')
            elif stat.S_ISLNK(st.st_mode): kind = _('symbolic link')
            elif stat.S_ISSOCK(st.st_mode): kind = _('socket')
            elif stat.S_ISDIR(st.st_mode): kind = _('directory')
            self.ui.warn(_('%s: unsupported file type (type is %s)\n') % (
                util.pathto(self.getcwd(), f),
                kind))
        return False

    def walk(self, files=None, match=util.always, badmatch=None):
        # filter out the stat
        for src, f, st in self.statwalk(files, match, badmatch=badmatch):
            yield src, f

    def statwalk(self, files=None, match=util.always, ignored=False,
                 badmatch=None):
        '''
        walk recursively through the directory tree, finding all files
        matched by the match function

        results are yielded in a tuple (src, filename, st), where src
        is one of:
        'f' the file was found in the directory tree
        'm' the file was only in the dirstate and not in the tree
        'b' file was not found and matched badmatch

        and st is the stat result if the file was found in the directory.
        '''
        self.lazyread()

        # walk all files by default
        if not files:
            files = [self.root]
            dc = self.map.copy()
        else:
            files = util.unique(files)
            dc = self.filterfiles(files)

        def imatch(file_):
            if file_ not in dc and self.ignore(file_):
                return False
            return match(file_)

        if ignored: imatch = match

        # self.root may end with a path separator when self.root == '/'
        common_prefix_len = len(self.root)
        if not self.root.endswith('/'):
            common_prefix_len += 1
        # recursion free walker, faster than os.walk.
        def findfiles(s):
            work = [s]
            while work:
                top = work.pop()
                names = os.listdir(top)
                names.sort()
                # nd is the top of the repository dir tree
                nd = util.normpath(top[common_prefix_len:])
                if nd == '.':
                    nd = ''
                else:
                    # do not recurse into a repo contained in this
                    # one. use bisect to find .hg directory so speed
                    # is good on big directory.
                    hg = bisect.bisect_left(names, '.hg')
                    if hg < len(names) and names[hg] == '.hg':
                        if os.path.isdir(os.path.join(top, '.hg')):
                            continue
                for f in names:
                    np = util.pconvert(os.path.join(nd, f))
                    if seen(np):
                        continue
                    p = os.path.join(top, f)
                    # don't trip over symlinks
                    st = os.lstat(p)
                    if stat.S_ISDIR(st.st_mode):
                        ds = util.pconvert(os.path.join(nd, f +'/'))
                        if imatch(ds):
                            work.append(p)
                        if imatch(np) and np in dc:
                            yield 'm', np, st
                    elif imatch(np):
                        if self.supported_type(np, st):
                            yield 'f', np, st
                        elif np in dc:
                            yield 'm', np, st

        known = {'.hg': 1}
        def seen(fn):
            if fn in known: return True
            known[fn] = 1

        # step one, find all files that match our criteria
        files.sort()
        for ff in files:
            nf = util.normpath(ff)
            f = self.wjoin(ff)
            try:
                st = os.lstat(f)
            except OSError, inst:
                found = False
                for fn in dc:
                    if nf == fn or (fn.startswith(nf) and fn[len(nf)] == '/'):
                        found = True
                        break
                if not found:
                    if inst.errno != errno.ENOENT or not badmatch:
                        self.ui.warn('%s: %s\n' % (
                            util.pathto(self.getcwd(), ff),
                            inst.strerror))
                    elif badmatch and badmatch(ff) and imatch(nf):
                        yield 'b', ff, None
                continue
            if stat.S_ISDIR(st.st_mode):
                cmp1 = (lambda x, y: cmp(x[1], y[1]))
                sorted_ = [ x for x in findfiles(f) ]
                sorted_.sort(cmp1)
                for e in sorted_:
                    yield e
            else:
                if not seen(nf) and match(nf):
                    if self.supported_type(ff, st, verbose=True):
                        yield 'f', nf, st
                    elif ff in dc:
                        yield 'm', nf, st

        # step two run through anything left in the dc hash and yield
        # if we haven't already seen it
        ks = dc.keys()
        ks.sort()
        for k in ks:
            if not seen(k) and imatch(k):
                yield 'm', k, None

    def status(self, files=None, match=util.always, list_ignored=False,
               list_clean=False):
        lookup, modified, added, unknown, ignored = [], [], [], [], []
        removed, deleted, clean = [], [], []

        for src, fn, st in self.statwalk(files, match, ignored=list_ignored):
            try:
                type_, mode, size, time = self[fn]
            except KeyError:
                if list_ignored and self.ignore(fn):
                    ignored.append(fn)
                else:
                    unknown.append(fn)
                continue
            if src == 'm':
                nonexistent = True
                if not st:
                    try:
                        st = os.lstat(self.wjoin(fn))
                    except OSError, inst:
                        if inst.errno != errno.ENOENT:
                            raise
                        st = None
                    # We need to re-check that it is a valid file
                    if st and self.supported_type(fn, st):
                        nonexistent = False
                # XXX: what to do with file no longer present in the fs
                # who are not removed in the dirstate ?
                if nonexistent and type_ in "nm":
                    deleted.append(fn)
                    continue
            # check the common case first
            if type_ == 'n':
                if not st:
                    st = os.lstat(self.wjoin(fn))
                if size >= 0 and (size != st.st_size
                                  or (mode ^ st.st_mode) & 0100):
                    modified.append(fn)
                elif time != int(st.st_mtime):
                    lookup.append(fn)
                elif list_clean:
                    clean.append(fn)
            elif type_ == 'm':
                modified.append(fn)
            elif type_ == 'a':
                added.append(fn)
            elif type_ == 'r':
                removed.append(fn)

        return (lookup, modified, added, removed, deleted, unknown, ignored,
                clean)<|MERGE_RESOLUTION|>--- conflicted
+++ resolved
@@ -8,11 +8,7 @@
 """
 
 from node import *
-<<<<<<< HEAD
-from i18n import gettext as _
-=======
 from i18n import _
->>>>>>> a5b3ab33
 import struct, os, time, bisect, stat, strutil, util, re, errno
 
 class dirstate(object):
