--- conflicted
+++ resolved
@@ -686,12 +686,9 @@
                match=util.always, force=False, force_editor=False,
                p1=None, p2=None, extra={}, empty_ok=False):
         wlock = lock = tr = None
-<<<<<<< HEAD
         valid = 0 # don't save the dirstate if this isn't set
-=======
         if files:
             files = util.unique(files)
->>>>>>> 2e608656
         try:
             commit = []
             remove = []
