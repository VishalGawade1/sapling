# sshrepo.py - ssh repository proxy class for mercurial
#
# Copyright 2005, 2006 Matt Mackall <mpm@selenic.com>
#
# This software may be used and distributed according to the terms
# of the GNU General Public License, incorporated herein by reference.

from node import *
from remoterepo import *
<<<<<<< HEAD
from i18n import gettext as _
=======
from i18n import _
>>>>>>> a5b3ab33
import hg, os, re, stat, util

class sshrepository(remoterepository):
    def __init__(self, ui, path, create=0):
        self._url = path
        self.ui = ui

        m = re.match(r'^ssh://(([^@]+)@)?([^:/]+)(:(\d+))?(/(.*))?$', path)
        if not m:
            self.raise_(hg.RepoError(_("couldn't parse location %s") % path))

        self.user = m.group(2)
        self.host = m.group(3)
        self.port = m.group(5)
        self.path = m.group(7) or "."

        args = self.user and ("%s@%s" % (self.user, self.host)) or self.host
        args = self.port and ("%s -p %s") % (args, self.port) or args

        sshcmd = self.ui.config("ui", "ssh", "ssh")
        remotecmd = self.ui.config("ui", "remotecmd", "hg")

        if create:
            cmd = '%s %s "%s init %s"'
            cmd = cmd % (sshcmd, args, remotecmd, self.path)

            ui.note('running %s\n' % cmd)
            res = os.system(cmd)
            if res != 0:
                self.raise_(hg.RepoError(_("could not create remote repo")))

        self.validate_repo(ui, sshcmd, args, remotecmd)

    def url(self):
        return self._url

    def validate_repo(self, ui, sshcmd, args, remotecmd):
        # cleanup up previous run
        self.cleanup()

        cmd = '%s %s "%s -R %s serve --stdio"'
        cmd = cmd % (sshcmd, args, remotecmd, self.path)

        ui.note('running %s\n' % cmd)
        self.pipeo, self.pipei, self.pipee = os.popen3(cmd, 'b')

        # skip any noise generated by remote shell
        self.do_cmd("hello")
        r = self.do_cmd("between", pairs=("%s-%s" % ("0"*40, "0"*40)))
        lines = ["", "dummy"]
        max_noise = 500
        while lines[-1] and max_noise:
            l = r.readline()
            self.readerr()
            if lines[-1] == "1\n" and l == "\n":
                break
            if l:
                ui.debug(_("remote: "), l)
            lines.append(l)
            max_noise -= 1
        else:
            self.raise_(hg.RepoError(_("no suitable response from remote hg")))

        self.capabilities = ()
        lines.reverse()
        for l in lines:
            if l.startswith("capabilities:"):
                self.capabilities = l[:-1].split(":")[1].split()
                break

    def readerr(self):
        while 1:
            size = util.fstat(self.pipee).st_size
            if size == 0: break
            l = self.pipee.readline()
            if not l: break
            self.ui.status(_("remote: "), l)

    def raise_(self, exception):
        self.cleanup()
        raise exception

    def cleanup(self):
        try:
            self.pipeo.close()
            self.pipei.close()
            # read the error descriptor until EOF
            for l in self.pipee:
                self.ui.status(_("remote: "), l)
            self.pipee.close()
        except:
            pass

    __del__ = cleanup

    def do_cmd(self, cmd, **args):
        self.ui.debug(_("sending %s command\n") % cmd)
        self.pipeo.write("%s\n" % cmd)
        for k, v in args.items():
            self.pipeo.write("%s %d\n" % (k, len(v)))
            self.pipeo.write(v)
        self.pipeo.flush()

        return self.pipei

    def call(self, cmd, **args):
        r = self.do_cmd(cmd, **args)
        l = r.readline()
        self.readerr()
        try:
            l = int(l)
        except:
            self.raise_(util.UnexpectedOutput(_("unexpected response:"), l))
        return r.read(l)

    def lock(self):
        self.call("lock")
        return remotelock(self)

    def unlock(self):
        self.call("unlock")

    def lookup(self, key):
        d = self.call("lookup", key=key)
        success, data = d[:-1].split(" ", 1)
        if int(success):
            return bin(data)
        else:
            self.raise_(hg.RepoError(data))

    def heads(self):
        d = self.call("heads")
        try:
            return map(bin, d[:-1].split(" "))
        except:
            self.raise_(util.UnexpectedOutput(_("unexpected response:"), d))

    def branches(self, nodes):
        n = " ".join(map(hex, nodes))
        d = self.call("branches", nodes=n)
        try:
            br = [ tuple(map(bin, b.split(" "))) for b in d.splitlines() ]
            return br
        except:
            self.raise_(util.UnexpectedOutput(_("unexpected response:"), d))

    def between(self, pairs):
        n = "\n".join(["-".join(map(hex, p)) for p in pairs])
        d = self.call("between", pairs=n)
        try:
            p = [ l and map(bin, l.split(" ")) or [] for l in d.splitlines() ]
            return p
        except:
            self.raise_(util.UnexpectedOutput(_("unexpected response:"), d))

    def changegroup(self, nodes, kind):
        n = " ".join(map(hex, nodes))
        return self.do_cmd("changegroup", roots=n)

    def changegroupsubset(self, bases, heads, kind):
        bases = " ".join(map(hex, bases))
        heads = " ".join(map(hex, heads))
        return self.do_cmd("changegroupsubset", bases=bases, heads=heads)

    def unbundle(self, cg, heads, source):
        d = self.call("unbundle", heads=' '.join(map(hex, heads)))
        if d:
            self.raise_(hg.RepoError(_("push refused: %s") % d))

        while 1:
            d = cg.read(4096)
            if not d: break
            self.pipeo.write(str(len(d)) + '\n')
            self.pipeo.write(d)
            self.readerr()

        self.pipeo.write('0\n')
        self.pipeo.flush()

        self.readerr()
        d = self.pipei.readline()
        if d != '\n':
            return 1

        l = int(self.pipei.readline())
        r = self.pipei.read(l)
        if not r:
            return 1
        return int(r)

    def addchangegroup(self, cg, source, url):
        d = self.call("addchangegroup")
        if d:
            self.raise_(hg.RepoError(_("push refused: %s") % d))
        while 1:
            d = cg.read(4096)
            if not d: break
            self.pipeo.write(d)
            self.readerr()

        self.pipeo.flush()

        self.readerr()
        l = int(self.pipei.readline())
        r = self.pipei.read(l)
        if not r:
            return 1
        return int(r)

    def stream_out(self):
        return self.do_cmd('stream_out')

instance = sshrepository<|MERGE_RESOLUTION|>--- conflicted
+++ resolved
@@ -7,11 +7,7 @@
 
 from node import *
 from remoterepo import *
-<<<<<<< HEAD
-from i18n import gettext as _
-=======
 from i18n import _
->>>>>>> a5b3ab33
 import hg, os, re, stat, util
 
 class sshrepository(remoterepository):
