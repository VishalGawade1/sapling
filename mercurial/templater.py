--- conflicted
+++ resolved
@@ -5,11 +5,7 @@
 # This software may be used and distributed according to the terms
 # of the GNU General Public License, incorporated herein by reference.
 
-<<<<<<< HEAD
-from i18n import gettext as _
-=======
 from i18n import _
->>>>>>> a5b3ab33
 from node import *
 import cgi, re, sys, os, time, urllib, util, textwrap
 
