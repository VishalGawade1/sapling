from distutils.core import setup, Extension

setup(
    name='fbhgext',
    version='0.1.0',
    author='Durham Goode',
    maintainer='Durham Goode',
    maintainer_email='durham@fb.com',
    url='',
    description='Facebook specific mercurial extensions',
    long_description="",
    keywords='fb hg mercurial',
    license='',
    py_modules=[
        'backups',
        'fbamend',
        'fbhistedit',
        'githelp',
        'gitlookup',
        'gitrevset',
        'phrevset',
        'rage',
        'reflog',
        'reset',
        'smartlog',
<<<<<<< HEAD
        'tweakdefaults',
=======
        'sparse',
>>>>>>> f26417b0
        'chistedit',
    ],
    packages=['crecord']
)<|MERGE_RESOLUTION|>--- conflicted
+++ resolved
@@ -23,11 +23,8 @@
         'reflog',
         'reset',
         'smartlog',
-<<<<<<< HEAD
+        'sparse',
         'tweakdefaults',
-=======
-        'sparse',
->>>>>>> f26417b0
         'chistedit',
     ],
     packages=['crecord']
